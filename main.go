--- conflicted
+++ resolved
@@ -3,17 +3,15 @@
 import (
 	"fmt"
 	"log"
-<<<<<<< HEAD
 	"matrix-websockets/src/matrix_websockets"
 	"net/http"
 	"time"
 
-	"github.com/gorilla/websocket"
-=======
 	"matrix_websockets"
 	"net/http"
 	"time"
->>>>>>> 2f25b8e4
+
+	"github.com/gorilla/websocket"
 )
 
 const (
